import random

import wandb
import imageio
import numpy as np
import matplotlib.pyplot as plt
import gymnasium as gym
from tqdm.notebook import tqdm


def initialize_q_table(state_space, action_space):  # use it to make Q-table
    Qtable = np.zeros((state_space, action_space))
    return Qtable


class Policy:
    """
    A policy template class that defines the interface for different policies.

    The policy class is responsible for selecting an action given a Q-table and a state.
    """

    def __call__(self, Qtable, state):
        """
        Selects an action given a Q-table and a state.

        Args:
        Qtable (numpy.array): The Q-table.
        state (int): The current state.

        Returns:
        int: The selected action.
        """
        pass

    def update(self):
        """
        Updates the policy.

        This method is currently a placeholder and does not perform any updates.
        """
        None


class GreedyPolicy(Policy):
    """
    A simple greedy policy that selects the action with the highest Q-value.

    Attributes:
    None
    """

    def __init__(self):
        """
        Initializes the GreedyPolicy class.

        Calls the Policy class constructor.
        """
        super().__init__()

    def __call__(self, Qtable, state):
        """
        Selects the action with the highest Q-value.

        Args:
        Qtable (numpy.array): The Q-table.
        state (int): The current state.

        Returns:
        int: The action with the highest Q-value.
        """
        return np.argmax(Qtable[state][:])


def softmax(seq):
    """
    Computes the softmax of a sequence.

    Args:
    seq (numpy.array): The input sequence.

    Returns:
    numpy.array: The softmax of the input sequence.
    """
    a = np.exp(seq)
    return a / (a.sum())


class SoftmaxPolicy(Policy):
    """
    A softmax policy that selects an action with probability proportional to its Q-value.

    Attributes:
    None
    """

    def __init__(self):
        """
        Initializes the SoftmaxPolicy class.

        Calls the Policy class constructor.
        """
        super().__init__()

    def __call__(self, Qtable, state):
        """
        Selects an action using the softmax strategy.

        Args:
        Qtable (numpy.array): The Q-table.
        state (int): The current state.

        Returns:
        int: The selected action.
        """
        return np.random.choice(list(range(len(Qtable[state]))), p=softmax(Qtable[state][:]))


class UCBPolicy(Policy):
    def __init__(self, c=1):
        super().__init__()
        self.e = 0  # Count of actions taken so far (episodes)
        self.c = c  # Exploration parameter
        self.N = None  # Count of times each action has been taken

    def __call__(self, Qtable, state):
        Q = Qtable[state, :]
        num_actions = len(Q)

        if self.N is None:
            self.N = np.zeros(num_actions)
        if self.e < num_actions:
            action = self.e
        else:
            with np.errstate(divide='ignore', invalid='ignore'):
                U = np.sqrt(self.c * np.log(max(1, self.e)) / (self.N + 1e-8))
            U[self.N == 0] = np.inf
            action = np.argmax(Q + U)
        self.N[action] += 1
        self.e += 1
        return action



class ThompsonSamplingPolicy(Policy):

    def __init__(self, alpha=1.0, beta=0.0):
        self.alpha = alpha
        self.beta = beta
        self.N = None

    def __call__(self, Qtable, state):
        Q = Qtable[state, :]
        if self.N is None:
            self.N = np.zeros(len(Q))
        samples = np.random.normal(
            loc=Q, scale=self.alpha/(np.sqrt(self.N) + self.beta))
        action = np.argmax(samples)

        self.N[action] += 1
        return action


class Qlearning:
    """
    Q-learning is a model-free reinforcement learning algorithm that learns to predict the expected return of an action in a given state.

    Attributes:
    env (gym.Env): The environment to train the agent in.
    train_policy (function): The policy to use for training.
    nS (int): The number of states in the environment.
    nA (int): The number of actions in the environment.
    Qtable (numpy.array): The Q-table to store the action values.
    """

    def __init__(self, env, train_policy, log=None):
        """
        Initializes the Q-learning agent.

        Args:
        env (gym.Env): The environment to train the agent in.
        train_policy (function): The policy to use for training.
        """
        self.env = env
        self.nS = env.observation_space.n
        self.nA = env.action_space.n
        self.Qtable = initialize_q_table(self.nS, self.nA)
        self.train_policy = train_policy
        self.log = None
        if log:
            self.log = True
            wandb.login()

    def train(self, n_training_episodes=10, max_steps=10, lr=0.7, gamma=0.99):
        """
        Trains the Q-learning agent.

        Args:
        n_training_episodes (int, optional): The number of training episodes. Defaults to 10.
        max_steps (int, optional): The maximum number of steps per episode. Defaults to 10.
        lr (float, optional): The learning rate. Defaults to 0.7.
        gamma (float, optional): The discount factor. Defaults to 0.99.

        Returns:
        numpy.array: The trained Q-table.
        """
<<<<<<< HEAD
        mean_reward_per_episode = []
=======

        if self.log:
            run = wandb.init(
                # Set the project where this run will be logged
                project="Q-learning",
                # Track hyperparameters and run metadata
                config={
                    "learning_rate": lr,
                    "epochs": n_training_episodes,
                },
            )
>>>>>>> 507d6db4

        for episode in tqdm(range(n_training_episodes)):
            # self.train_policy.step()
            state, info = self.env.reset()
<<<<<<< HEAD
            reward_per_episode = 0
            reward_per_episode_cnt = 0
=======
            if self.log:
                wandb.log({"Q[0]":self.Qtable[state][0],
                            "Q[1]":self.Qtable[state][1],
                            "Q[2]":self.Qtable[state][2],
                            "Q[3]":self.Qtable[state][3],
                            "Q[4]":self.Qtable[state][4],
                            "Q[5]":self.Qtable[state][5]
                        })
>>>>>>> 507d6db4
            for step in range(max_steps):

                action = self.train_policy(self.Qtable, state)
                new_state, reward, terminated, truncated, info = self.env.step(action)

                reward_per_episode += reward
                reward_per_episode_cnt+=1

                done = terminated or truncated  # if we dont want to use next ep.

                td_error = (
                    reward
                    + gamma * np.max(self.Qtable[new_state])
                    - self.Qtable[state][action]
                )

                self.Qtable[state][action] = self.Qtable[state][action] + lr * td_error

                # If terminated or truncated finish the episode
                if terminated or truncated:
                    break

                # Our next state is the new state
                state = new_state
<<<<<<< HEAD
            mean_reward_per_episode.append(reward_per_episode/reward_per_episode_cnt)
        return self.Qtable, mean_reward_per_episode
=======
            
        return self.Qtable
>>>>>>> 507d6db4

class DoubleQlearning(Qlearning):
    """
    Double Q-learning is a model-free reinforcement learning algorithm that combines
    the Q-learning updates from two Q-tables to reduce the overestimation bias.

    Attributes:
    env (gym.Env): The environment to train the agent in.
    train_policy (function): The policy to use for training.
    nS (int): The number of states in the environment.
    nA (int): The number of actions in the environment.
    Qtable1 (numpy.array): The first Q-table to store action values.
    Qtable2 (numpy.array): The second Q-table to store action values.
    """

    def __init__(self, env, train_policy):
        super().__init__(env, train_policy)
        self.Qtable1 = initialize_q_table(self.nS, self.nA)
        self.Qtable2 = initialize_q_table(self.nS, self.nA)

    def train(self, n_training_episodes=10, max_steps=10, lr=0.7, gamma=0.99):
        """
        Trains the Double Q-learning agent.

        Args:
        n_training_episodes (int, optional): The number of training episodes. Defaults to 10.
        max_steps (int, optional): The maximum number of steps per episode. Defaults to 10.
        lr (float, optional): The learning rate. Defaults to 0.7.
        gamma (float, optional): The discount factor. Defaults to 0.99.

        Returns:
        numpy.array: The trained Q-table.
        """
        for episode in tqdm(range(n_training_episodes)):
            state, info = self.env.reset()
            for step in range(max_steps):

                action = self.train_policy(self.Qtable1, state)
                
                # Select the table to update
                if np.random.rand() < 0.5:
                    Qtable = self.Qtable1
                else:
                    Qtable = self.Qtable2

                new_state, reward, terminated, truncated, info = self.env.step(action)

                done = terminated or truncated

                # Double Q-learning update
                other_table = self.Qtable2 if Qtable is self.Qtable1 else self.Qtable1
                td_error = (
                    reward
                    + gamma * np.max(other_table[new_state])
                    - Qtable[state][action]
                )

                Qtable[state][action] = Qtable[state][action] + lr * td_error

                if terminated or truncated:
                    break

                state = new_state
        return (self.Qtable1 + self.Qtable2) / 2.0


class DynaQ:
    """
    Dyna-Q is a model-based reinforcement learning algorithm that combines Q-learning with planning.

    Attributes:
    env (gym.Env): The environment to train the agent in.
    train_policy (function): The policy to use for training.
    nS (int): The number of states in the environment.
    nA (int): The number of actions in the environment.
    Qtable (numpy.array): The Q-table to store the action values.
    """

    def __init__(self, env, train_policy):
        """
        Initializes the Dyna-Q agent.

        Args:
        env (gym.Env): The environment to train the agent in.
        train_policy (function): The policy to use for training.
        """
        self.env = env
        self.nS = self.env.observation_space.n
        self.nA = self.env.action_space.n

        self.Qtable = np.zeros((self.nS, self.nA))
        self.train_policy = train_policy

    def train(
        self,
        n_training_episodes=10,
        max_steps=10,
        lr=0.7,
        gamma=0.99,
        n_planning=3,
        return_model=False,
    ):
        """
        Trains the Dyna-Q agent.

        Args:
        n_training_episodes (int, optional): The number of training episodes. Defaults to 10.
        max_steps (int, optional): The maximum number of steps per episode. Defaults to 10.
        lr (float, optional): The learning rate. Defaults to 0.7.
        gamma (float, optional): The discount factor. Defaults to 0.99.
        n_planning (int, optional): The number of planning steps. Defaults to 3.
        return_model (bool, optional): Whether to return the model. Defaults to False.

        Returns:
        numpy.array: The trained Q-table, or the Q-table and the model if return_model is True.
        """
        T_count = np.zeros(
            (self.nS, self.nA, self.nS), dtype=np.int16
        )  # store frequencies
        R_model = np.zeros(
            (self.nS, self.nA, self.nS), dtype=np.float32
        )  # store rewards

        for e in tqdm(range(n_training_episodes)):

            state, info = self.env.reset()

            for step in range(max_steps):

                action = self.train_policy(self.Qtable, state)
                new_state, reward, terminated, truncated, info = self.env.step(action)

                done = terminated or truncated  # if we dont want to use next ep.

                # If terminated or truncated finish the episode

                T_count[state, action, new_state] += 1  # learn our model
                r_diff = reward - R_model[state, action, new_state]
                R_model[state, action, new_state] += (
                    r_diff / T_count[state, action, new_state]
                )

                td_error = (
                    reward
                    + gamma * np.max(self.Qtable[new_state])
                    - self.Qtable[state][action]
                )
                self.Qtable[state][action] = self.Qtable[state][action] + lr * td_error

                # Our next state is the new state
                backup_state = new_state

                # utilize our model to learn agent
                for _ in range(
                    n_planning
                ):  # sample (state, action, new_state) x n and re-learn reward

                    if self.Qtable.sum() == 0:
                        break

                    visited_states = np.where(np.sum(T_count, axis=(1, 2)) > 0)[0]
                    state = np.random.choice(visited_states)

                    actions_taken = np.where(np.sum(T_count[state], axis=1) > 0)[0]
                    action = np.random.choice(actions_taken)

                    probs = T_count[state][action] / T_count[state][action].sum()

                    next_state = np.random.choice(np.arange(self.nS), size=1, p=probs)[
                        0
                    ]

                    reward = R_model[state][action][next_state]
                    td_target = reward + gamma * self.Qtable[next_state].max()

                    td_error = td_target - self.Qtable[state][action]

                    self.Qtable[state][action] = (
                        self.Qtable[state][action] + lr * td_error
                    )

                    state = backup_state

                if done:
                    break
        if return_model:
            return self.Qtable, R_model
        else:
            return self.Qtable<|MERGE_RESOLUTION|>--- conflicted
+++ resolved
@@ -204,9 +204,6 @@
         Returns:
         numpy.array: The trained Q-table.
         """
-<<<<<<< HEAD
-        mean_reward_per_episode = []
-=======
 
         if self.log:
             run = wandb.init(
@@ -218,15 +215,10 @@
                     "epochs": n_training_episodes,
                 },
             )
->>>>>>> 507d6db4
 
         for episode in tqdm(range(n_training_episodes)):
             # self.train_policy.step()
             state, info = self.env.reset()
-<<<<<<< HEAD
-            reward_per_episode = 0
-            reward_per_episode_cnt = 0
-=======
             if self.log:
                 wandb.log({"Q[0]":self.Qtable[state][0],
                             "Q[1]":self.Qtable[state][1],
@@ -235,14 +227,10 @@
                             "Q[4]":self.Qtable[state][4],
                             "Q[5]":self.Qtable[state][5]
                         })
->>>>>>> 507d6db4
             for step in range(max_steps):
 
                 action = self.train_policy(self.Qtable, state)
                 new_state, reward, terminated, truncated, info = self.env.step(action)
-
-                reward_per_episode += reward
-                reward_per_episode_cnt+=1
 
                 done = terminated or truncated  # if we dont want to use next ep.
 
@@ -260,13 +248,8 @@
 
                 # Our next state is the new state
                 state = new_state
-<<<<<<< HEAD
-            mean_reward_per_episode.append(reward_per_episode/reward_per_episode_cnt)
-        return self.Qtable, mean_reward_per_episode
-=======
-            
+
         return self.Qtable
->>>>>>> 507d6db4
 
 class DoubleQlearning(Qlearning):
     """
@@ -305,7 +288,7 @@
             for step in range(max_steps):
 
                 action = self.train_policy(self.Qtable1, state)
-                
+
                 # Select the table to update
                 if np.random.rand() < 0.5:
                     Qtable = self.Qtable1
@@ -384,10 +367,10 @@
         numpy.array: The trained Q-table, or the Q-table and the model if return_model is True.
         """
         T_count = np.zeros(
-            (self.nS, self.nA, self.nS), dtype=np.int16
+            (self.nS, self.nA, self.nS), dtype=np.int32
         )  # store frequencies
         R_model = np.zeros(
-            (self.nS, self.nA, self.nS), dtype=np.float32
+            (self.nS, self.nA, self.nS), dtype=np.float64
         )  # store rewards
 
         for e in tqdm(range(n_training_episodes)):
