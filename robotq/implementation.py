import random

import wandb
import imageio
import numpy as np
import matplotlib.pyplot as plt
import gymnasium as gym
from tqdm.notebook import tqdm


def initialize_q_table(state_space, action_space):  # use it to make Q-table
    Qtable = np.zeros((state_space, action_space))
    return Qtable


class Policy:
    """
    A policy template class that defines the interface for different policies.

    The policy class is responsible for selecting an action given a Q-table and a state.
    """

    def __call__(self, Qtable, state):
        """
        Selects an action given a Q-table and a state.

        Args:
        Qtable (numpy.array): The Q-table.
        state (int): The current state.

        Returns:
        int: The selected action.
        """
        pass

    def update(self):
        """
        Updates the policy.

        This method is currently a placeholder and does not perform any updates.
        """
        None


class GreedyPolicy(Policy):
    """
    A simple greedy policy that selects the action with the highest Q-value.

    Attributes:
    None
    """

    def __init__(self):
        """
        Initializes the GreedyPolicy class.

        Calls the Policy class constructor.
        """
        super().__init__()

    def __call__(self, Qtable, state):
        """
        Selects the action with the highest Q-value.

        Args:
        Qtable (numpy.array): The Q-table.
        state (int): The current state.

        Returns:
        int: The action with the highest Q-value.
        """
        return np.argmax(Qtable[state][:])


def softmax(seq):
    """
    Computes the softmax of a sequence.

    Args:
    seq (numpy.array): The input sequence.

    Returns:
    numpy.array: The softmax of the input sequence.
    """
    a = np.exp(seq)
    return a / (a.sum())


class SoftmaxPolicy(Policy):
    """
    A softmax policy that selects an action with probability proportional to its Q-value.

    Attributes:
    None
    """

    def __init__(self):
        """
        Initializes the SoftmaxPolicy class.

        Calls the Policy class constructor.
        """
        super().__init__()

    def __call__(self, Qtable, state):
        """
        Selects an action using the softmax strategy.

        Args:
        Qtable (numpy.array): The Q-table.
        state (int): The current state.

        Returns:
        int: The selected action.
        """
        return np.random.choice(list(range(len(Qtable[state]))), p=softmax(Qtable[state][:]))


class UCBPolicy(Policy):
    def __init__(self, c=1):
        super().__init__()
        self.e = 0  # Count of actions taken so far (episodes)
        self.c = c  # Exploration parameter
        self.N = None  # Count of times each action has been taken

    def __call__(self, Qtable, state):
        Q = Qtable[state, :]
        num_actions = len(Q)

        if self.N is None:
            self.N = np.zeros(num_actions)
        if self.e < num_actions:
            action = self.e
        else:
            with np.errstate(divide='ignore', invalid='ignore'):
                U = np.sqrt(self.c * np.log(max(1, self.e)) / (self.N + 1e-8))
            U[self.N == 0] = np.inf
            action = np.argmax(Q + U)
        self.N[action] += 1
        self.e += 1
        return action



class ThompsonSamplingPolicy(Policy):

    def __init__(self, alpha=1.0, beta=0.0):
        self.alpha = alpha
        self.beta = beta
        self.N = None

    def __call__(self, Qtable, state):
        Q = Qtable[state, :]
        if self.N is None:
            self.N = np.zeros(len(Q))
        samples = np.random.normal(
            loc=Q, scale=self.alpha/(np.sqrt(self.N) + self.beta))
        action = np.argmax(samples)

        self.N[action] += 1
        return action


class Qlearning:
    """
    Q-learning is a model-free reinforcement learning algorithm that learns to predict the expected return of an action in a given state.

    Attributes:
    env (gym.Env): The environment to train the agent in.
    train_policy (function): The policy to use for training.
    nS (int): The number of states in the environment.
    nA (int): The number of actions in the environment.
    Qtable (numpy.array): The Q-table to store the action values.
    """

    def __init__(self, env, train_policy, log=None):
        """
        Initializes the Q-learning agent.

        Args:
        env (gym.Env): The environment to train the agent in.
        train_policy (function): The policy to use for training.
        """
        self.env = env
        self.nS = env.observation_space.n
        self.nA = env.action_space.n
        self.Qtable = initialize_q_table(self.nS, self.nA)
        self.train_policy = train_policy
        self.log = None
        if log:
            self.log = True
            wandb.login()

    def train(self, n_training_episodes=10, max_steps=10, lr=0.7, gamma=0.99):
        """
        Trains the Q-learning agent.

        Args:
        n_training_episodes (int, optional): The number of training episodes. Defaults to 10.
        max_steps (int, optional): The maximum number of steps per episode. Defaults to 10.
        lr (float, optional): The learning rate. Defaults to 0.7.
        gamma (float, optional): The discount factor. Defaults to 0.99.

        Returns:
        numpy.array: The trained Q-table.
        """
<<<<<<< HEAD
        mean_reward_per_episode = []
=======

        if self.log:
            run = wandb.init(
                # Set the project where this run will be logged
                project="Q-learning",
                # Track hyperparameters and run metadata
                config={
                    "learning_rate": lr,
                    "epochs": n_training_episodes,
                },
            )
>>>>>>> 507d6db4

        for episode in tqdm(range(n_training_episodes)):
            # self.train_policy.step()
            state, info = self.env.reset()
<<<<<<< HEAD
            reward_per_episode = 0
            reward_per_episode_cnt = 0
=======
            if self.log:
                wandb.log({"Q[0]":self.Qtable[state][0],
                            "Q[1]":self.Qtable[state][1],
                            "Q[2]":self.Qtable[state][2],
                            "Q[3]":self.Qtable[state][3],
                            "Q[4]":self.Qtable[state][4],
                            "Q[5]":self.Qtable[state][5]
                        })
>>>>>>> 507d6db4
            for step in range(max_steps):

                action = self.train_policy(self.Qtable, state)
                new_state, reward, terminated, truncated, info = self.env.step(action)

                reward_per_episode += reward
                reward_per_episode_cnt+=1

                done = terminated or truncated  # if we dont want to use next ep.

                td_error = (
                    reward
                    + gamma * np.max(self.Qtable[new_state])
                    - self.Qtable[state][action]
                )

                self.Qtable[state][action] = self.Qtable[state][action] + lr * td_error

                # If terminated or truncated finish the episode
                if terminated or truncated:
                    break

                # Our next state is the new state
                state = new_state
<<<<<<< HEAD
            mean_reward_per_episode.append(reward_per_episode/reward_per_episode_cnt)
        return self.Qtable, mean_reward_per_episode
=======
            
        return self.Qtable
>>>>>>> 507d6db4

class DoubleQlearning(Qlearning):
    """
    Double Q-learning is a model-free reinforcement learning algorithm that combines
    the Q-learning updates from two Q-tables to reduce the overestimation bias.

    Attributes:
    env (gym.Env): The environment to train the agent in.
    train_policy (function): The policy to use for training.
    nS (int): The number of states in the environment.
    nA (int): The number of actions in the environment.
    Qtable1 (numpy.array): The first Q-table to store action values.
    Qtable2 (numpy.array): The second Q-table to store action values.
    """

    def __init__(self, env, train_policy):
        super().__init__(env, train_policy)
        self.Qtable1 = initialize_q_table(self.nS, self.nA)
        self.Qtable2 = initialize_q_table(self.nS, self.nA)

    def train(self, n_training_episodes=10, max_steps=10, lr=0.7, gamma=0.99):
        """
        Trains the Double Q-learning agent.

        Args:
        n_training_episodes (int, optional): The number of training episodes. Defaults to 10.
        max_steps (int, optional): The maximum number of steps per episode. Defaults to 10.
        lr (float, optional): The learning rate. Defaults to 0.7.
        gamma (float, optional): The discount factor. Defaults to 0.99.

        Returns:
        numpy.array: The trained Q-table.
        """
        for episode in tqdm(range(n_training_episodes)):
            state, info = self.env.reset()
            for step in range(max_steps):

                action = self.train_policy(self.Qtable1, state)
                
                # Select the table to update
                if np.random.rand() < 0.5:
                    Qtable = self.Qtable1
                else:
                    Qtable = self.Qtable2

                new_state, reward, terminated, truncated, info = self.env.step(action)

                done = terminated or truncated

                # Double Q-learning update
                other_table = self.Qtable2 if Qtable is self.Qtable1 else self.Qtable1
                td_error = (
                    reward
                    + gamma * np.max(other_table[new_state])
                    - Qtable[state][action]
                )

                Qtable[state][action] = Qtable[state][action] + lr * td_error

                if terminated or truncated:
                    break

                state = new_state
        return (self.Qtable1 + self.Qtable2) / 2.0


class DynaQ:
    """
    Dyna-Q is a model-based reinforcement learning algorithm that combines Q-learning with planning.

    Attributes:
    env (gym.Env): The environment to train the agent in.
    train_policy (function): The policy to use for training.
    nS (int): The number of states in the environment.
    nA (int): The number of actions in the environment.
    Qtable (numpy.array): The Q-table to store the action values.
    """

    def __init__(self, env, train_policy):
        """
        Initializes the Dyna-Q agent.

        Args:
        env (gym.Env): The environment to train the agent in.
        train_policy (function): The policy to use for training.
        """
        self.env = env
        self.nS = self.env.observation_space.n
        self.nA = self.env.action_space.n

        self.Qtable = np.zeros((self.nS, self.nA))
        self.train_policy = train_policy

    def train(
        self,
        n_training_episodes=10,
        max_steps=10,
        lr=0.7,
        gamma=0.99,
        n_planning=3,
        return_model=False,
    ):
        """
        Trains the Dyna-Q agent.

        Args:
        n_training_episodes (int, optional): The number of training episodes. Defaults to 10.
        max_steps (int, optional): The maximum number of steps per episode. Defaults to 10.
        lr (float, optional): The learning rate. Defaults to 0.7.
        gamma (float, optional): The discount factor. Defaults to 0.99.
        n_planning (int, optional): The number of planning steps. Defaults to 3.
        return_model (bool, optional): Whether to return the model. Defaults to False.

        Returns:
        numpy.array: The trained Q-table, or the Q-table and the model if return_model is True.
        """
        T_count = np.zeros(
            (self.nS, self.nA, self.nS), dtype=np.int16
        )  # store frequencies
        R_model = np.zeros(
            (self.nS, self.nA, self.nS), dtype=np.float32
        )  # store rewards

        for e in tqdm(range(n_training_episodes)):

            state, info = self.env.reset()

            for step in range(max_steps):

                action = self.train_policy(self.Qtable, state)
                new_state, reward, terminated, truncated, info = self.env.step(action)

                done = terminated or truncated  # if we dont want to use next ep.

                # If terminated or truncated finish the episode

                T_count[state, action, new_state] += 1  # learn our model
                r_diff = reward - R_model[state, action, new_state]
                R_model[state, action, new_state] += (
                    r_diff / T_count[state, action, new_state]
                )

                td_error = (
                    reward
                    + gamma * np.max(self.Qtable[new_state])
                    - self.Qtable[state][action]
                )
                self.Qtable[state][action] = self.Qtable[state][action] + lr * td_error

                # Our next state is the new state
                backup_state = new_state

                # utilize our model to learn agent
                for _ in range(
                    n_planning
                ):  # sample (state, action, new_state) x n and re-learn reward

                    if self.Qtable.sum() == 0:
                        break

                    visited_states = np.where(np.sum(T_count, axis=(1, 2)) > 0)[0]
                    state = np.random.choice(visited_states)

                    actions_taken = np.where(np.sum(T_count[state], axis=1) > 0)[0]
                    action = np.random.choice(actions_taken)

                    probs = T_count[state][action] / T_count[state][action].sum()

                    next_state = np.random.choice(np.arange(self.nS), size=1, p=probs)[
                        0
                    ]

                    reward = R_model[state][action][next_state]
                    td_target = reward + gamma * self.Qtable[next_state].max()

                    td_error = td_target - self.Qtable[state][action]

                    self.Qtable[state][action] = (
                        self.Qtable[state][action] + lr * td_error
                    )

                    state = backup_state

                if done:
                    break
        if return_model:
            return self.Qtable, R_model
        else:
            return self.Qtable<|MERGE_RESOLUTION|>--- conflicted
+++ resolved
@@ -1,6 +1,5 @@
 import random
 
-import wandb
 import imageio
 import numpy as np
 import matplotlib.pyplot as plt
@@ -12,7 +11,6 @@
     Qtable = np.zeros((state_space, action_space))
     return Qtable
 
-
 class Policy:
     """
     A policy template class that defines the interface for different policies.
@@ -114,52 +112,6 @@
         int: The selected action.
         """
         return np.random.choice(list(range(len(Qtable[state]))), p=softmax(Qtable[state][:]))
-
-
-class UCBPolicy(Policy):
-    def __init__(self, c=1):
-        super().__init__()
-        self.e = 0  # Count of actions taken so far (episodes)
-        self.c = c  # Exploration parameter
-        self.N = None  # Count of times each action has been taken
-
-    def __call__(self, Qtable, state):
-        Q = Qtable[state, :]
-        num_actions = len(Q)
-
-        if self.N is None:
-            self.N = np.zeros(num_actions)
-        if self.e < num_actions:
-            action = self.e
-        else:
-            with np.errstate(divide='ignore', invalid='ignore'):
-                U = np.sqrt(self.c * np.log(max(1, self.e)) / (self.N + 1e-8))
-            U[self.N == 0] = np.inf
-            action = np.argmax(Q + U)
-        self.N[action] += 1
-        self.e += 1
-        return action
-
-
-
-class ThompsonSamplingPolicy(Policy):
-
-    def __init__(self, alpha=1.0, beta=0.0):
-        self.alpha = alpha
-        self.beta = beta
-        self.N = None
-
-    def __call__(self, Qtable, state):
-        Q = Qtable[state, :]
-        if self.N is None:
-            self.N = np.zeros(len(Q))
-        samples = np.random.normal(
-            loc=Q, scale=self.alpha/(np.sqrt(self.N) + self.beta))
-        action = np.argmax(samples)
-
-        self.N[action] += 1
-        return action
-
 
 class Qlearning:
     """
@@ -173,7 +125,7 @@
     Qtable (numpy.array): The Q-table to store the action values.
     """
 
-    def __init__(self, env, train_policy, log=None):
+    def __init__(self, env, train_policy):
         """
         Initializes the Q-learning agent.
 
@@ -186,10 +138,6 @@
         self.nA = env.action_space.n
         self.Qtable = initialize_q_table(self.nS, self.nA)
         self.train_policy = train_policy
-        self.log = None
-        if log:
-            self.log = True
-            wandb.login()
 
     def train(self, n_training_episodes=10, max_steps=10, lr=0.7, gamma=0.99):
         """
@@ -204,45 +152,13 @@
         Returns:
         numpy.array: The trained Q-table.
         """
-<<<<<<< HEAD
-        mean_reward_per_episode = []
-=======
-
-        if self.log:
-            run = wandb.init(
-                # Set the project where this run will be logged
-                project="Q-learning",
-                # Track hyperparameters and run metadata
-                config={
-                    "learning_rate": lr,
-                    "epochs": n_training_episodes,
-                },
-            )
->>>>>>> 507d6db4
-
         for episode in tqdm(range(n_training_episodes)):
             # self.train_policy.step()
             state, info = self.env.reset()
-<<<<<<< HEAD
-            reward_per_episode = 0
-            reward_per_episode_cnt = 0
-=======
-            if self.log:
-                wandb.log({"Q[0]":self.Qtable[state][0],
-                            "Q[1]":self.Qtable[state][1],
-                            "Q[2]":self.Qtable[state][2],
-                            "Q[3]":self.Qtable[state][3],
-                            "Q[4]":self.Qtable[state][4],
-                            "Q[5]":self.Qtable[state][5]
-                        })
->>>>>>> 507d6db4
             for step in range(max_steps):
 
                 action = self.train_policy(self.Qtable, state)
                 new_state, reward, terminated, truncated, info = self.env.step(action)
-
-                reward_per_episode += reward
-                reward_per_episode_cnt+=1
 
                 done = terminated or truncated  # if we dont want to use next ep.
 
@@ -260,78 +176,7 @@
 
                 # Our next state is the new state
                 state = new_state
-<<<<<<< HEAD
-            mean_reward_per_episode.append(reward_per_episode/reward_per_episode_cnt)
-        return self.Qtable, mean_reward_per_episode
-=======
-            
         return self.Qtable
->>>>>>> 507d6db4
-
-class DoubleQlearning(Qlearning):
-    """
-    Double Q-learning is a model-free reinforcement learning algorithm that combines
-    the Q-learning updates from two Q-tables to reduce the overestimation bias.
-
-    Attributes:
-    env (gym.Env): The environment to train the agent in.
-    train_policy (function): The policy to use for training.
-    nS (int): The number of states in the environment.
-    nA (int): The number of actions in the environment.
-    Qtable1 (numpy.array): The first Q-table to store action values.
-    Qtable2 (numpy.array): The second Q-table to store action values.
-    """
-
-    def __init__(self, env, train_policy):
-        super().__init__(env, train_policy)
-        self.Qtable1 = initialize_q_table(self.nS, self.nA)
-        self.Qtable2 = initialize_q_table(self.nS, self.nA)
-
-    def train(self, n_training_episodes=10, max_steps=10, lr=0.7, gamma=0.99):
-        """
-        Trains the Double Q-learning agent.
-
-        Args:
-        n_training_episodes (int, optional): The number of training episodes. Defaults to 10.
-        max_steps (int, optional): The maximum number of steps per episode. Defaults to 10.
-        lr (float, optional): The learning rate. Defaults to 0.7.
-        gamma (float, optional): The discount factor. Defaults to 0.99.
-
-        Returns:
-        numpy.array: The trained Q-table.
-        """
-        for episode in tqdm(range(n_training_episodes)):
-            state, info = self.env.reset()
-            for step in range(max_steps):
-
-                action = self.train_policy(self.Qtable1, state)
-                
-                # Select the table to update
-                if np.random.rand() < 0.5:
-                    Qtable = self.Qtable1
-                else:
-                    Qtable = self.Qtable2
-
-                new_state, reward, terminated, truncated, info = self.env.step(action)
-
-                done = terminated or truncated
-
-                # Double Q-learning update
-                other_table = self.Qtable2 if Qtable is self.Qtable1 else self.Qtable1
-                td_error = (
-                    reward
-                    + gamma * np.max(other_table[new_state])
-                    - Qtable[state][action]
-                )
-
-                Qtable[state][action] = Qtable[state][action] + lr * td_error
-
-                if terminated or truncated:
-                    break
-
-                state = new_state
-        return (self.Qtable1 + self.Qtable2) / 2.0
-
 
 class DynaQ:
     """
@@ -384,10 +229,10 @@
         numpy.array: The trained Q-table, or the Q-table and the model if return_model is True.
         """
         T_count = np.zeros(
-            (self.nS, self.nA, self.nS), dtype=np.int16
+            (self.nS, self.nA, self.nS), dtype=np.int32
         )  # store frequencies
         R_model = np.zeros(
-            (self.nS, self.nA, self.nS), dtype=np.float32
+            (self.nS, self.nA, self.nS), dtype=np.float64
         )  # store rewards
 
         for e in tqdm(range(n_training_episodes)):
